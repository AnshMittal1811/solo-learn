--- conflicted
+++ resolved
@@ -28,11 +28,6 @@
 from solo.utils.dali_dataloader import (
     CustomNormalPipeline,
     CustomTransform,
-<<<<<<< HEAD
-    ImagenetValTransform,
-    PretrainPipeline,
-=======
->>>>>>> e796b035
     ImagenetTransform,
     MulticropPretrainPipeline,
     NormalPipeline,
@@ -161,12 +156,8 @@
         data_dir = Path(self.extra_args["data_dir"])
         train_dir = Path(self.extra_args["train_dir"])
 
-<<<<<<< HEAD
-        original_img = self.extra_args["original_img"]
-=======
         # hack to encode image indexes into the labels
         self.encode_indexes_into_labels = self.extra_args["encode_indexes_into_labels"]
->>>>>>> e796b035
 
         # handle custom data by creating the needed pipeline
         dataset = self.extra_args["dataset"]
@@ -229,10 +220,6 @@
                     max_scale=1.0,
                 )
 
-            if original_img:
-                validation_transform = ImagenetValTransform(device=dali_device)
-                transform = [validation_transform, transform]
-
             train_pipeline = PretrainPipeline(
                 data_dir / train_dir,
                 batch_size=self.batch_size,
