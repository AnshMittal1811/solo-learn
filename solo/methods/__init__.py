<<<<<<< HEAD
from solo.methods.aavae import AAVAE
=======
# Copyright 2021 solo-learn development team.

# Permission is hereby granted, free of charge, to any person obtaining a copy of
# this software and associated documentation files (the "Software"), to deal in
# the Software without restriction, including without limitation the rights to use,
# copy, modify, merge, publish, distribute, sublicense, and/or sell copies of the
# Software, and to permit persons to whom the Software is furnished to do so,
# subject to the following conditions:

# The above copyright notice and this permission notice shall be included in all copies
# or substantial portions of the Software.

# THE SOFTWARE IS PROVIDED "AS IS", WITHOUT WARRANTY OF ANY KIND, EXPRESS OR IMPLIED,
# INCLUDING BUT NOT LIMITED TO THE WARRANTIES OF MERCHANTABILITY, FITNESS FOR A PARTICULAR
# PURPOSE AND NONINFRINGEMENT. IN NO EVENT SHALL THE AUTHORS OR COPYRIGHT HOLDERS BE LIABLE
# FOR ANY CLAIM, DAMAGES OR OTHER LIABILITY, WHETHER IN AN ACTION OF CONTRACT, TORT OR
# OTHERWISE, ARISING FROM, OUT OF OR IN CONNECTION WITH THE SOFTWARE OR THE USE OR OTHER
# DEALINGS IN THE SOFTWARE.

>>>>>>> e796b035
from solo.methods.barlow_twins import BarlowTwins
from solo.methods.base import BaseMethod
from solo.methods.byol import BYOL
from solo.methods.deepclusterv2 import DeepClusterV2
from solo.methods.dino import DINO
from solo.methods.linear import LinearModel
from solo.methods.mocov2plus import MoCoV2Plus
from solo.methods.nnbyol import NNBYOL
from solo.methods.nnclr import NNCLR
<<<<<<< HEAD
=======
from solo.methods.nnsiam import NNSiam
>>>>>>> e796b035
from solo.methods.ressl import ReSSL
from solo.methods.simclr import SimCLR
from solo.methods.simsiam import SimSiam
from solo.methods.swav import SwAV
from solo.methods.vicreg import VICReg
from solo.methods.wmse import WMSE

METHODS = {
    # base classes
    "base": BaseMethod,
    "linear": LinearModel,
    # methods
    'aavae': AAVAE,
    "barlow_twins": BarlowTwins,
    "byol": BYOL,
    "deepclusterv2": DeepClusterV2,
    "dino": DINO,
    "mocov2plus": MoCoV2Plus,
    "nnbyol": NNBYOL,
    "nnclr": NNCLR,
    "nnsiam": NNSiam,
    "ressl": ReSSL,
    "simclr": SimCLR,
    "simsiam": SimSiam,
    "swav": SwAV,
    "vicreg": VICReg,
    "wmse": WMSE,
}
__all__ = [
    "AAVAE",
    "BarlowTwins",
    "BYOL",
    "BaseMethod",
    "DeepClusterV2",
    "DINO",
    "LinearModel",
    "MoCoV2Plus",
    "NNBYOL",
    "NNCLR",
    "NNSiam",
    "ReSSL",
    "SimCLR",
    "SimSiam",
    "SwAV",
    "VICReg",
    "WMSE",
]

try:
    from solo.methods import dali  # noqa: F401
except ImportError:
    pass
else:
    __all__.append("dali")<|MERGE_RESOLUTION|>--- conflicted
+++ resolved
@@ -1,6 +1,3 @@
-<<<<<<< HEAD
-from solo.methods.aavae import AAVAE
-=======
 # Copyright 2021 solo-learn development team.
 
 # Permission is hereby granted, free of charge, to any person obtaining a copy of
@@ -20,7 +17,7 @@
 # OTHERWISE, ARISING FROM, OUT OF OR IN CONNECTION WITH THE SOFTWARE OR THE USE OR OTHER
 # DEALINGS IN THE SOFTWARE.
 
->>>>>>> e796b035
+from solo.methods.aavae import AAVAE
 from solo.methods.barlow_twins import BarlowTwins
 from solo.methods.base import BaseMethod
 from solo.methods.byol import BYOL
@@ -30,10 +27,7 @@
 from solo.methods.mocov2plus import MoCoV2Plus
 from solo.methods.nnbyol import NNBYOL
 from solo.methods.nnclr import NNCLR
-<<<<<<< HEAD
-=======
 from solo.methods.nnsiam import NNSiam
->>>>>>> e796b035
 from solo.methods.ressl import ReSSL
 from solo.methods.simclr import SimCLR
 from solo.methods.simsiam import SimSiam
@@ -46,7 +40,7 @@
     "base": BaseMethod,
     "linear": LinearModel,
     # methods
-    'aavae': AAVAE,
+    "aavae": AAVAE,
     "barlow_twins": BarlowTwins,
     "byol": BYOL,
     "deepclusterv2": DeepClusterV2,
